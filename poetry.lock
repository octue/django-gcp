[[package]]
name = "alabaster"
version = "0.7.12"
description = "A configurable sidebar-enabled Sphinx theme"
category = "dev"
optional = false
python-versions = "*"

[[package]]
name = "asgiref"
version = "3.4.1"
description = "ASGI specs, helper code, and adapters"
category = "main"
optional = false
python-versions = ">=3.6"

[package.extras]
tests = ["pytest", "pytest-asyncio", "mypy (>=0.800)"]

[[package]]
name = "astroid"
version = "2.11.7"
description = "An abstract syntax tree for Python with inference support."
category = "dev"
optional = false
python-versions = ">=3.6.2"

[package.dependencies]
lazy-object-proxy = ">=1.4.0"
typing-extensions = {version = ">=3.10", markers = "python_version < \"3.10\""}
wrapt = ">=1.11,<2"

[[package]]
name = "atomicwrites"
version = "1.4.0"
description = "Atomic file writes."
category = "dev"
optional = false
python-versions = ">=2.7, !=3.0.*, !=3.1.*, !=3.2.*, !=3.3.*"

[[package]]
name = "attrs"
version = "21.4.0"
description = "Classes Without Boilerplate"
category = "dev"
optional = false
python-versions = ">=2.7, !=3.0.*, !=3.1.*, !=3.2.*, !=3.3.*, !=3.4.*"

[package.extras]
tests_no_zope = ["cloudpickle", "pytest-mypy-plugins", "mypy", "six", "pytest (>=4.3.0)", "pympler", "hypothesis", "coverage[toml] (>=5.0.2)"]
tests = ["cloudpickle", "zope.interface", "pytest-mypy-plugins", "mypy", "six", "pytest (>=4.3.0)", "pympler", "hypothesis", "coverage[toml] (>=5.0.2)"]
docs = ["sphinx-notfound-page", "zope.interface", "sphinx", "furo"]
dev = ["cloudpickle", "pre-commit", "sphinx-notfound-page", "sphinx", "furo", "zope.interface", "pytest-mypy-plugins", "mypy", "six", "pytest (>=4.3.0)", "pympler", "hypothesis", "coverage[toml] (>=5.0.2)"]

[[package]]
name = "autobahn"
version = "21.11.1"
description = "WebSocket client & server library, WAMP real-time framework"
category = "dev"
optional = false
python-versions = ">=3.7"

[package.dependencies]
cryptography = ">=3.4.6"
hyperlink = ">=21.0.0"
txaio = ">=21.2.1"

[package.extras]
accelerate = ["wsaccel (>=0.6.3)"]
all = ["zope.interface (>=5.2.0)", "twisted (>=20.3.0)", "attrs (>=20.3.0)", "wsaccel (>=0.6.3)", "python-snappy (>=0.6.0)", "msgpack (>=1.0.2)", "ujson (>=4.0.2)", "cbor2 (>=5.2.0)", "cbor (>=1.0.0)", "py-ubjson (>=0.16.1)", "flatbuffers (>=1.12)", "pyopenssl (>=20.0.1)", "service_identity (>=18.1.0)", "pynacl (>=1.4.0)", "pytrie (>=0.4.0)", "pyqrcode (>=1.2.1)", "cffi (>=1.14.5)", "argon2_cffi (>=20.1.0)", "passlib (>=1.7.4)", "cffi (>=1.14.5)", "xbr (>=21.2.1)", "cbor2 (>=5.2.0)", "zlmdb (>=21.2.1)", "twisted (>=20.3.0)", "web3 (>=5.16.0)", "rlp (>=2.0.1)", "py-eth-sig-utils (>=0.4.0)", "py-ecc (>=5.1.0)", "eth-abi (>=2.1.1)", "mnemonic (>=0.19)", "base58 (>=2.1.0)", "ecdsa (>=0.16.1)", "py-multihash (>=2.0.1)", "jinja2 (>=2.11.3)", "yapf (==0.29.0)", "spake2 (>=0.8)", "hkdf (>=0.0.3)", "PyGObject (>=3.40.0)"]
compress = ["python-snappy (>=0.6.0)"]
dev = ["pep8-naming (>=0.3.3)", "flake8 (>=2.5.1)", "pyflakes (>=1.0.0)", "pytest (>=2.8.6,<3.3.0)", "twine (>=1.6.5)", "sphinx (>=1.2.3)", "sphinxcontrib-images (>=0.9.2)", "pyenchant (>=1.6.6)", "sphinxcontrib-spelling (>=2.1.2)", "sphinx_rtd_theme (>=0.1.9)", "awscli", "qualname", "passlib", "wheel", "pytest_asyncio (<0.6)", "pytest-aiohttp"]
encryption = ["pyopenssl (>=20.0.1)", "service_identity (>=18.1.0)", "pynacl (>=1.4.0)", "pytrie (>=0.4.0)", "pyqrcode (>=1.2.1)"]
nvx = ["cffi (>=1.14.5)"]
scram = ["cffi (>=1.14.5)", "argon2_cffi (>=20.1.0)", "passlib (>=1.7.4)"]
serialization = ["msgpack (>=1.0.2)", "ujson (>=4.0.2)", "cbor2 (>=5.2.0)", "cbor (>=1.0.0)", "py-ubjson (>=0.16.1)", "flatbuffers (>=1.12)"]
twisted = ["zope.interface (>=5.2.0)", "twisted (>=20.3.0)", "attrs (>=20.3.0)"]
xbr = ["xbr (>=21.2.1)", "cbor2 (>=5.2.0)", "zlmdb (>=21.2.1)", "twisted (>=20.3.0)", "web3 (>=5.16.0)", "rlp (>=2.0.1)", "py-eth-sig-utils (>=0.4.0)", "py-ecc (>=5.1.0)", "eth-abi (>=2.1.1)", "mnemonic (>=0.19)", "base58 (>=2.1.0)", "ecdsa (>=0.16.1)", "py-multihash (>=2.0.1)", "jinja2 (>=2.11.3)", "yapf (==0.29.0)", "spake2 (>=0.8)", "hkdf (>=0.0.3)", "PyGObject (>=3.40.0)"]

[[package]]
name = "automat"
version = "20.2.0"
description = "Self-service finite-state machines for the programmer on the go."
category = "dev"
optional = false
python-versions = "*"

[package.dependencies]
attrs = ">=19.2.0"
six = "*"

[package.extras]
visualize = ["Twisted (>=16.1.1)", "graphviz (>0.5.1)"]

[[package]]
name = "babel"
version = "2.9.1"
description = "Internationalization utilities"
category = "dev"
optional = false
python-versions = ">=2.7, !=3.0.*, !=3.1.*, !=3.2.*, !=3.3.*"

[package.dependencies]
pytz = ">=2015.7"

[[package]]
name = "cachetools"
version = "5.0.0"
description = "Extensible memoizing collections and decorators"
category = "main"
optional = false
python-versions = "~=3.7"

[[package]]
name = "certifi"
version = "2021.10.8"
description = "Python package for providing Mozilla's CA Bundle."
category = "main"
optional = false
python-versions = "*"

[[package]]
name = "cffi"
version = "1.15.0"
description = "Foreign Function Interface for Python calling C code."
category = "dev"
optional = false
python-versions = "*"

[package.dependencies]
pycparser = "*"

[[package]]
name = "cfgv"
version = "3.3.1"
description = "Validate configuration and produce human readable error messages."
category = "dev"
optional = false
python-versions = ">=3.6.1"

[[package]]
name = "channels"
version = "3.0.4"
description = "Brings async, event-driven capabilities to Django. Django 2.2 and up only."
category = "dev"
optional = false
python-versions = ">=3.6"

[package.dependencies]
asgiref = ">=3.3.1,<4"
daphne = ">=3.0,<4"
Django = ">=2.2"

[package.extras]
tests = ["coverage (>=4.5,<5.0)", "async-timeout", "pytest-asyncio", "pytest-django", "pytest"]

[[package]]
name = "charset-normalizer"
version = "2.0.11"
description = "The Real First Universal Charset Detector. Open, modern and actively maintained alternative to Chardet."
category = "main"
optional = false
python-versions = ">=3.5.0"

[package.extras]
unicode_backport = ["unicodedata2"]

[[package]]
name = "colorama"
version = "0.4.5"
description = "Cross-platform colored terminal text."
category = "dev"
optional = false
python-versions = ">=2.7, !=3.0.*, !=3.1.*, !=3.2.*, !=3.3.*, !=3.4.*"

[[package]]
name = "constantly"
version = "15.1.0"
description = "Symbolic constants in Python"
category = "dev"
optional = false
python-versions = "*"

[[package]]
name = "coverage"
version = "6.2"
description = "Code coverage measurement for Python"
category = "dev"
optional = false
python-versions = ">=3.6"

[package.extras]
toml = ["tomli"]

[[package]]
name = "cryptography"
version = "36.0.1"
description = "cryptography is a package which provides cryptographic recipes and primitives to Python developers."
category = "dev"
optional = false
python-versions = ">=3.6"

[package.dependencies]
cffi = ">=1.12"

[package.extras]
docs = ["sphinx (>=1.6.5,!=1.8.0,!=3.1.0,!=3.1.1)", "sphinx-rtd-theme"]
docstest = ["pyenchant (>=1.6.11)", "twine (>=1.12.0)", "sphinxcontrib-spelling (>=4.0.1)"]
pep8test = ["black", "flake8", "flake8-import-order", "pep8-naming"]
sdist = ["setuptools_rust (>=0.11.4)"]
ssh = ["bcrypt (>=3.1.5)"]
test = ["pytest (>=6.2.0)", "pytest-cov", "pytest-subtests", "pytest-xdist", "pretend", "iso8601", "pytz", "hypothesis (>=1.11.4,!=3.79.2)"]

[[package]]
name = "daphne"
version = "3.0.2"
description = "Django ASGI (HTTP/WebSocket) server"
category = "dev"
optional = false
python-versions = ">=3.6"

[package.dependencies]
asgiref = ">=3.2.10,<4"
autobahn = ">=0.18"
twisted = {version = ">=18.7", extras = ["tls"]}

[package.extras]
tests = ["pytest-asyncio (>=0.8,<1.0)", "pytest (>=3.10,<4.0)", "hypothesis (==4.23)"]

[[package]]
name = "dill"
version = "0.3.5.1"
description = "serialize all of python"
category = "dev"
optional = false
python-versions = ">=2.7, !=3.0.*, !=3.1.*, !=3.2.*, !=3.3.*, !=3.4.*, !=3.5.*, !=3.6.*"

[package.extras]
graph = ["objgraph (>=1.7.2)"]

[[package]]
name = "distlib"
version = "0.3.4"
description = "Distribution utilities"
category = "dev"
optional = false
python-versions = "*"

[[package]]
name = "django"
version = "3.2.11"
description = "A high-level Python Web framework that encourages rapid development and clean, pragmatic design."
category = "main"
optional = false
python-versions = ">=3.6"

[package.dependencies]
asgiref = ">=3.3.2,<4"
pytz = "*"
sqlparse = ">=0.2.2"

[package.extras]
bcrypt = ["bcrypt"]
argon2 = ["argon2-cffi (>=19.1.0)"]

[[package]]
name = "django-app-settings"
version = "0.7.1"
description = "Application settings helper for Django apps."
category = "main"
optional = false
python-versions = "~=3.5"

[package.dependencies]
Django = "*"

[[package]]
name = "django-extensions"
version = "3.2.0"
description = "Extensions for Django"
category = "dev"
optional = false
python-versions = ">=3.6"

[package.dependencies]
Django = ">=3.2"

[[package]]
name = "django-test-migrations"
version = "1.2.0"
description = "Test django schema and data migrations, including ordering"
category = "dev"
optional = false
python-versions = ">=3.6,<4.0"

[package.dependencies]
typing_extensions = ">=3.6,<5"

[[package]]
name = "docutils"
version = "0.16"
description = "Docutils -- Python Documentation Utilities"
category = "dev"
optional = false
python-versions = ">=2.7, !=3.0.*, !=3.1.*, !=3.2.*, !=3.3.*, !=3.4.*"

[[package]]
name = "filelock"
version = "3.4.2"
description = "A platform independent file lock."
category = "dev"
optional = false
python-versions = ">=3.7"

[package.extras]
testing = ["pytest-timeout (>=1.4.2)", "pytest-cov", "pytest (>=4)", "coverage (>=4)", "covdefaults (>=1.2.0)"]
docs = ["sphinx-autodoc-typehints (>=1.12)", "sphinx (>=4.1)", "furo (>=2021.8.17b43)"]

[[package]]
name = "gcp-pilot"
version = "0.40.0"
description = "Google Cloud Platform Friendly Pilot"
category = "main"
optional = false
python-versions = ">=3.8,<3.11"

[package.dependencies]
google-api-python-client = "*"
pytz = "*"
tenacity = "*"

[package.extras]
tasks = ["google-cloud-tasks (>=2,<3)", "google-cloud-scheduler (>=2,<3)"]
storage = ["google-cloud-storage (>=1,<3)"]
build = ["google-cloud-build (>=3,<4)"]
bigquery = ["google-cloud-bigquery (>=2,<3)"]
speech = ["google-cloud-speech (>=2,<3)"]
sheets = ["gspread (>=5,<6)"]
pubsub = ["google-cloud-pubsub (>=2,<3)"]
datastore = ["google-cloud-datastore (>=2,<3)"]
dns = ["google-cloud-dns (>=0,<1)"]
monitoring = ["google-cloud-logging (>=2,<3)", "google-cloud-error-reporting (>=1,<2)"]
secret = ["google-cloud-secret-manager"]

[[package]]
name = "google-api-core"
version = "2.5.0"
description = "Google API client core library"
category = "main"
optional = false
python-versions = ">=3.6"

[package.dependencies]
google-auth = ">=1.25.0,<3.0dev"
googleapis-common-protos = ">=1.52.0,<2.0dev"
protobuf = ">=3.12.0"
requests = ">=2.18.0,<3.0.0dev"

[package.extras]
grpcio-gcp = ["grpcio-gcp (>=0.2.2)"]
grpcgcp = ["grpcio-gcp (>=0.2.2)"]
grpc = ["grpcio-status (>=1.33.2,<2.0dev)", "grpcio (>=1.33.2,<2.0dev)"]

[[package]]
name = "google-api-python-client"
version = "2.37.0"
description = "Google API Client Library for Python"
category = "main"
optional = false
python-versions = ">=3.6"

[package.dependencies]
google-api-core = ">=1.21.0,<3.0.0dev"
google-auth = ">=1.16.0,<3.0.0dev"
google-auth-httplib2 = ">=0.1.0"
httplib2 = ">=0.15.0,<1dev"
uritemplate = ">=3.0.1,<5"

[[package]]
name = "google-auth"
version = "2.6.0"
description = "Google Authentication Library"
category = "main"
optional = false
python-versions = ">=2.7,!=3.0.*,!=3.1.*,!=3.2.*,!=3.3.*,!=3.4.*,!=3.5.*"

[package.dependencies]
cachetools = ">=2.0.0,<6.0"
pyasn1-modules = ">=0.2.1"
rsa = {version = ">=3.1.4,<5", markers = "python_version >= \"3.6\""}
six = ">=1.9.0"

[package.extras]
reauth = ["pyu2f (>=0.1.5)"]
pyopenssl = ["pyopenssl (>=20.0.0)"]
aiohttp = ["aiohttp (>=3.6.2,<4.0.0dev)", "requests (>=2.20.0,<3.0.0dev)"]

[[package]]
name = "google-auth-httplib2"
version = "0.1.0"
description = "Google Authentication Library: httplib2 transport"
category = "main"
optional = false
python-versions = "*"

[package.dependencies]
google-auth = "*"
httplib2 = ">=0.15.0"
six = "*"

[[package]]
name = "google-cloud-core"
version = "2.2.2"
description = "Google Cloud API client core library"
category = "main"
optional = false
python-versions = ">=3.6"

[package.dependencies]
google-api-core = ">=1.21.0,<3.0.0dev"
google-auth = ">=1.24.0,<3.0dev"

[package.extras]
grpc = ["grpcio (>=1.8.2,<2.0dev)"]

[[package]]
name = "google-cloud-storage"
version = "2.1.0"
description = "Google Cloud Storage API client library"
category = "main"
optional = false
python-versions = ">=3.7"

[package.dependencies]
google-api-core = ">=1.29.0,<3.0dev"
google-auth = ">=1.25.0,<3.0dev"
google-cloud-core = ">=1.6.0,<3.0dev"
google-resumable-media = ">=1.3.0"
protobuf = "*"
requests = ">=2.18.0,<3.0.0dev"

[[package]]
name = "google-crc32c"
version = "1.3.0"
description = "A python wrapper of the C library 'Google CRC32C'"
category = "main"
optional = false
python-versions = ">=3.6"

[package.extras]
testing = ["pytest"]

[[package]]
name = "google-resumable-media"
version = "2.1.0"
description = "Utilities for Google Media Downloads and Resumable Uploads"
category = "main"
optional = false
python-versions = ">= 3.6"

[package.dependencies]
google-crc32c = ">=1.0,<2.0dev"

[package.extras]
requests = ["requests (>=2.18.0,<3.0.0dev)"]
aiohttp = ["aiohttp (>=3.6.2,<4.0.0dev)"]

[[package]]
name = "googleapis-common-protos"
version = "1.54.0"
description = "Common protobufs used in Google APIs"
category = "main"
optional = false
python-versions = ">=3.6"

[package.dependencies]
protobuf = ">=3.12.0"

[package.extras]
grpc = ["grpcio (>=1.0.0)"]

[[package]]
name = "httplib2"
version = "0.20.4"
description = "A comprehensive HTTP client library."
category = "main"
optional = false
python-versions = ">=2.7, !=3.0.*, !=3.1.*, !=3.2.*, !=3.3.*"

[package.dependencies]
pyparsing = {version = ">=2.4.2,<3.0.0 || >3.0.0,<3.0.1 || >3.0.1,<3.0.2 || >3.0.2,<3.0.3 || >3.0.3,<4", markers = "python_version > \"3.0\""}

[[package]]
name = "hyperlink"
version = "21.0.0"
description = "A featureful, immutable, and correct URL for Python."
category = "dev"
optional = false
python-versions = ">=2.6, !=3.0.*, !=3.1.*, !=3.2.*, !=3.3.*"

[package.dependencies]
idna = ">=2.5"

[[package]]
name = "identify"
version = "2.4.4"
description = "File identification library for Python"
category = "dev"
optional = false
python-versions = ">=3.6.1"

[package.extras]
license = ["ukkonen"]

[[package]]
name = "idna"
version = "3.3"
description = "Internationalized Domain Names in Applications (IDNA)"
category = "main"
optional = false
python-versions = ">=3.5"

[[package]]
name = "imagesize"
version = "1.3.0"
description = "Getting image size from png/jpeg/jpeg2000/gif file"
category = "dev"
optional = false
python-versions = ">=2.7, !=3.0.*, !=3.1.*, !=3.2.*, !=3.3.*"

[[package]]
name = "importlib-metadata"
version = "4.12.0"
description = "Read metadata from Python packages"
category = "dev"
optional = false
python-versions = ">=3.7"

[package.dependencies]
zipp = ">=0.5"

[package.extras]
docs = ["sphinx", "jaraco.packaging (>=9)", "rst.linker (>=1.9)"]
perf = ["ipython"]
testing = ["pytest (>=6)", "pytest-checkdocs (>=2.4)", "pytest-flake8", "pytest-cov", "pytest-enabler (>=1.3)", "packaging", "pyfakefs", "flufl.flake8", "pytest-perf (>=0.9.2)", "pytest-black (>=0.3.7)", "pytest-mypy (>=0.9.1)", "importlib-resources (>=1.3)"]

[[package]]
name = "importlib-resources"
version = "5.4.0"
description = "Read resources from Python packages"
category = "dev"
optional = false
python-versions = ">=3.6"

[package.dependencies]
zipp = {version = ">=3.1.0", markers = "python_version < \"3.10\""}

[package.extras]
testing = ["pytest-mypy", "pytest-black (>=0.3.7)", "pytest-enabler (>=1.0.1)", "pytest-cov", "pytest-flake8", "pytest-checkdocs (>=2.4)", "pytest (>=6)"]
docs = ["rst.linker (>=1.9)", "jaraco.packaging (>=8.2)", "sphinx"]

[[package]]
name = "incremental"
version = "21.3.0"
description = "A small library that versions your Python projects."
category = "dev"
optional = false
python-versions = "*"

[package.extras]
scripts = ["click (>=6.0)", "twisted (>=16.4.0)"]

[[package]]
name = "iniconfig"
version = "1.1.1"
description = "iniconfig: brain-dead simple config-ini parsing"
category = "dev"
optional = false
python-versions = "*"

[[package]]
name = "isort"
version = "5.10.1"
description = "A Python utility / library to sort Python imports."
category = "dev"
optional = false
python-versions = ">=3.6.1,<4.0"

[package.extras]
pipfile_deprecated_finder = ["pipreqs", "requirementslib"]
requirements_deprecated_finder = ["pipreqs", "pip-api"]
colors = ["colorama (>=0.4.3,<0.5.0)"]
plugins = ["setuptools"]

[[package]]
name = "jinja2"
version = "3.0.3"
description = "A very fast and expressive template engine."
category = "dev"
optional = false
python-versions = ">=3.6"

[package.dependencies]
MarkupSafe = ">=2.0"

[package.extras]
i18n = ["Babel (>=2.7)"]

[[package]]
name = "lazy-object-proxy"
version = "1.7.1"
description = "A fast and thorough lazy object proxy."
category = "dev"
optional = false
python-versions = ">=3.6"

[[package]]
name = "markupsafe"
version = "2.0.1"
description = "Safely add untrusted strings to HTML/XML markup."
category = "dev"
optional = false
python-versions = ">=3.6"

[[package]]
name = "mccabe"
version = "0.7.0"
description = "McCabe checker, plugin for flake8"
category = "dev"
optional = false
python-versions = ">=3.6"

[[package]]
name = "nodeenv"
version = "1.6.0"
description = "Node.js virtual environment builder"
category = "dev"
optional = false
python-versions = "*"

[[package]]
name = "packaging"
version = "21.3"
description = "Core utilities for Python packages"
category = "dev"
optional = false
python-versions = ">=3.6"

[package.dependencies]
pyparsing = ">=2.0.2,<3.0.5 || >3.0.5"

[[package]]
name = "platformdirs"
version = "2.4.1"
description = "A small Python module for determining appropriate platform-specific dirs, e.g. a \"user data dir\"."
category = "dev"
optional = false
python-versions = ">=3.7"

[package.extras]
test = ["pytest-mock (>=3.6)", "pytest-cov (>=2.7)", "pytest (>=6)", "appdirs (==1.4.4)"]
docs = ["sphinx-autodoc-typehints (>=1.12)", "proselint (>=0.10.2)", "furo (>=2021.7.5b38)", "Sphinx (>=4)"]

[[package]]
name = "pluggy"
version = "1.0.0"
description = "plugin and hook calling mechanisms for python"
category = "dev"
optional = false
python-versions = ">=3.6"

[package.extras]
testing = ["pytest-benchmark", "pytest"]
dev = ["tox", "pre-commit"]

[[package]]
name = "pre-commit"
version = "2.17.0"
description = "A framework for managing and maintaining multi-language pre-commit hooks."
category = "dev"
optional = false
python-versions = ">=3.6.1"

[package.dependencies]
cfgv = ">=2.0.0"
identify = ">=1.0.0"
nodeenv = ">=0.11.1"
pyyaml = ">=5.1"
toml = "*"
virtualenv = ">=20.0.8"

[[package]]
name = "protobuf"
version = "3.19.4"
description = "Protocol Buffers"
category = "main"
optional = false
python-versions = ">=3.5"

[[package]]
name = "psycopg2"
version = "2.9.3"
description = "psycopg2 - Python-PostgreSQL Database Adapter"
category = "dev"
optional = false
python-versions = ">=3.6"

[[package]]
name = "py"
version = "1.11.0"
description = "library with cross-python path, ini-parsing, io, code, log facilities"
category = "dev"
optional = false
python-versions = ">=2.7, !=3.0.*, !=3.1.*, !=3.2.*, !=3.3.*, !=3.4.*"

[[package]]
name = "pyasn1"
version = "0.4.8"
description = "ASN.1 types and codecs"
category = "main"
optional = false
python-versions = "*"

[[package]]
name = "pyasn1-modules"
version = "0.2.8"
description = "A collection of ASN.1-based protocols modules."
category = "main"
optional = false
python-versions = "*"

[package.dependencies]
pyasn1 = ">=0.4.6,<0.5.0"

[[package]]
name = "pycparser"
version = "2.21"
description = "C parser in Python"
category = "dev"
optional = false
python-versions = ">=2.7, !=3.0.*, !=3.1.*, !=3.2.*, !=3.3.*"

[[package]]
name = "pygments"
version = "2.11.2"
description = "Pygments is a syntax highlighting package written in Python."
category = "dev"
optional = false
python-versions = ">=3.5"

[[package]]
name = "pylint"
version = "2.14.5"
description = "python code static checker"
category = "dev"
optional = false
python-versions = ">=3.7.2"

[package.dependencies]
astroid = ">=2.11.6,<=2.12.0-dev0"
colorama = {version = ">=0.4.5", markers = "sys_platform == \"win32\""}
dill = ">=0.2"
isort = ">=4.2.5,<6"
mccabe = ">=0.6,<0.8"
platformdirs = ">=2.2.0"
tomli = {version = ">=1.1.0", markers = "python_version < \"3.11\""}
tomlkit = ">=0.10.1"
typing-extensions = {version = ">=3.10.0", markers = "python_version < \"3.10\""}

[package.extras]
spelling = ["pyenchant (>=3.2,<4.0)"]
testutils = ["gitpython (>3)"]

[[package]]
name = "pylint-django"
version = "2.5.3"
description = "A Pylint plugin to help Pylint understand the Django web framework"
category = "dev"
optional = false
python-versions = "*"

[package.dependencies]
pylint = ">=2.0,<3"
pylint-plugin-utils = ">=0.7"

[package.extras]
for_tests = ["django-tables2", "factory-boy", "coverage", "pytest", "wheel", "django-tastypie", "pylint (>=2.13)"]
with_django = ["django"]

[[package]]
name = "pylint-plugin-utils"
version = "0.7"
description = "Utilities and helpers for writing Pylint plugins"
category = "dev"
optional = false
python-versions = ">=3.6.2"

[package.dependencies]
pylint = ">=1.7"

[[package]]
name = "pyopenssl"
version = "21.0.0"
description = "Python wrapper module around the OpenSSL library"
category = "dev"
optional = false
python-versions = ">=2.7,!=3.0.*,!=3.1.*,!=3.2.*,!=3.3.*,!=3.4.*,!=3.5.*"

[package.dependencies]
cryptography = ">=3.3"
six = ">=1.5.2"

[package.extras]
docs = ["sphinx", "sphinx-rtd-theme"]
test = ["flaky", "pretend", "pytest (>=3.0.1)"]

[[package]]
name = "pyparsing"
version = "3.0.7"
description = "Python parsing module"
category = "main"
optional = false
python-versions = ">=3.6"

[package.extras]
diagrams = ["railroad-diagrams", "jinja2"]

[[package]]
name = "pytest"
version = "7.1.2"
description = "pytest: simple powerful testing with Python"
category = "dev"
optional = false
python-versions = ">=3.7"

[package.dependencies]
atomicwrites = {version = ">=1.0", markers = "sys_platform == \"win32\""}
attrs = ">=19.2.0"
colorama = {version = "*", markers = "sys_platform == \"win32\""}
iniconfig = "*"
packaging = "*"
pluggy = ">=0.12,<2.0"
py = ">=1.8.2"
tomli = ">=1.0.0"

[package.extras]
<<<<<<< HEAD
testing = ["argcomplete", "hypothesis (>=3.56)", "mock", "nose", "pygments (>=2.7.2)", "requests", "xmlschema"]
=======
testing = ["xmlschema", "requests", "nose", "mock", "hypothesis (>=3.56)", "argcomplete"]
>>>>>>> 5af066de

[[package]]
name = "pytest-asyncio"
version = "0.17.2"
description = "Pytest support for asyncio"
category = "dev"
optional = false
python-versions = ">=3.7"

[package.dependencies]
pytest = ">=6.1.0"

[package.extras]
testing = ["mypy (==0.931)", "flaky (>=3.5.0)", "hypothesis (>=5.7.1)", "coverage (==6.2)"]

[[package]]
name = "pytest-django"
version = "4.5.2"
description = "A Django plugin for pytest."
category = "dev"
optional = false
python-versions = ">=3.5"

[package.dependencies]
pytest = ">=5.4.0"

[package.extras]
testing = ["django-configurations (>=2.0)", "django"]
docs = ["sphinx-rtd-theme", "sphinx"]

[[package]]
name = "pytest-sugar"
version = "0.9.4"
description = "pytest-sugar is a plugin for pytest that changes the default look and feel of pytest (e.g. progressbar, show tests that fail instantly)."
category = "dev"
optional = false
python-versions = "*"

[package.dependencies]
packaging = ">=14.1"
pytest = ">=2.9"
termcolor = ">=1.1.0"

[[package]]
name = "python-dateutil"
version = "2.8.2"
description = "Extensions to the standard Python datetime module"
category = "main"
optional = false
python-versions = "!=3.0.*,!=3.1.*,!=3.2.*,>=2.7"

[package.dependencies]
six = ">=1.5"

[[package]]
name = "pytz"
version = "2021.3"
description = "World timezone definitions, modern and historical"
category = "main"
optional = false
python-versions = "*"

[[package]]
name = "pyyaml"
version = "6.0"
description = "YAML parser and emitter for Python"
category = "dev"
optional = false
python-versions = ">=3.6"

[[package]]
name = "requests"
version = "2.27.1"
description = "Python HTTP for Humans."
category = "main"
optional = false
python-versions = ">=2.7, !=3.0.*, !=3.1.*, !=3.2.*, !=3.3.*, !=3.4.*, !=3.5.*"

[package.dependencies]
certifi = ">=2017.4.17"
charset-normalizer = {version = ">=2.0.0,<2.1.0", markers = "python_version >= \"3\""}
idna = {version = ">=2.5,<4", markers = "python_version >= \"3\""}
urllib3 = ">=1.21.1,<1.27"

[package.extras]
use_chardet_on_py3 = ["chardet (>=3.0.2,<5)"]
socks = ["win-inet-pton", "PySocks (>=1.5.6,!=1.5.7)"]

[[package]]
name = "rsa"
version = "4.8"
description = "Pure-Python RSA implementation"
category = "main"
optional = false
python-versions = ">=3.6,<4"

[package.dependencies]
pyasn1 = ">=0.1.3"

[[package]]
name = "service-identity"
version = "21.1.0"
description = "Service identity verification for pyOpenSSL & cryptography."
category = "dev"
optional = false
python-versions = "*"

[package.dependencies]
attrs = ">=19.1.0"
cryptography = "*"
pyasn1 = "*"
pyasn1-modules = "*"
six = "*"

[package.extras]
tests = ["pytest", "coverage[toml] (>=5.0.2)"]
idna = ["idna"]
docs = ["furo", "sphinx"]
dev = ["pyopenssl", "idna", "furo", "sphinx", "pytest", "coverage[toml] (>=5.0.2)"]

[[package]]
name = "six"
version = "1.16.0"
description = "Python 2 and 3 compatibility utilities"
category = "main"
optional = false
python-versions = ">=2.7, !=3.0.*, !=3.1.*, !=3.2.*"

[[package]]
name = "snowballstemmer"
version = "2.2.0"
description = "This package provides 29 stemmers for 28 languages generated from Snowball algorithms."
category = "dev"
optional = false
python-versions = "*"

[[package]]
name = "sphinx"
version = "4.5.0"
description = "Python documentation generator"
category = "dev"
optional = false
python-versions = ">=3.6"

[package.dependencies]
alabaster = ">=0.7,<0.8"
babel = ">=1.3"
colorama = {version = ">=0.3.5", markers = "sys_platform == \"win32\""}
docutils = ">=0.14,<0.18"
imagesize = "*"
importlib-metadata = {version = ">=4.4", markers = "python_version < \"3.10\""}
Jinja2 = ">=2.3"
packaging = "*"
Pygments = ">=2.0"
requests = ">=2.5.0"
snowballstemmer = ">=1.1"
sphinxcontrib-applehelp = "*"
sphinxcontrib-devhelp = "*"
sphinxcontrib-htmlhelp = ">=2.0.0"
sphinxcontrib-jsmath = "*"
sphinxcontrib-qthelp = "*"
sphinxcontrib-serializinghtml = ">=1.1.5"

[package.extras]
test = ["typed-ast", "cython", "html5lib", "pytest-cov", "pytest"]
lint = ["docutils-stubs", "mypy (>=0.800)", "isort", "flake8 (>=3.5.0)"]
docs = ["sphinxcontrib-websupport"]
<<<<<<< HEAD
lint = ["flake8 (>=3.5.0)", "isort", "mypy (>=0.931)", "docutils-stubs", "types-typed-ast", "types-requests"]
test = ["pytest", "pytest-cov", "html5lib", "cython", "typed-ast"]
=======
>>>>>>> 5af066de

[[package]]
name = "sphinx-rtd-theme"
version = "1.0.0"
description = "Read the Docs theme for Sphinx"
category = "dev"
optional = false
python-versions = ">=2.7,!=3.0.*,!=3.1.*,!=3.2.*,!=3.3.*"

[package.dependencies]
docutils = "<0.18"
sphinx = ">=1.6"

[package.extras]
dev = ["bump2version", "sphinxcontrib-httpdomain", "transifex-client"]

[[package]]
name = "sphinx-tabs"
version = "3.2.0"
description = "Tabbed views for Sphinx"
category = "dev"
optional = false
python-versions = "~=3.6"

[package.dependencies]
docutils = ">=0.16.0,<0.17.0"
pygments = "*"
sphinx = ">=2,<5"

[package.extras]
code_style = ["pre-commit (==2.13.0)"]
testing = ["coverage", "pytest (>=3.6,<4)", "pytest-cov", "pytest-regressions", "pygments", "sphinx-testing", "bs4", "rinohtype"]

[[package]]
name = "sphinxcontrib-applehelp"
version = "1.0.2"
description = "sphinxcontrib-applehelp is a sphinx extension which outputs Apple help books"
category = "dev"
optional = false
python-versions = ">=3.5"

[package.extras]
test = ["pytest"]
lint = ["docutils-stubs", "mypy", "flake8"]

[[package]]
name = "sphinxcontrib-devhelp"
version = "1.0.2"
description = "sphinxcontrib-devhelp is a sphinx extension which outputs Devhelp document."
category = "dev"
optional = false
python-versions = ">=3.5"

[package.extras]
test = ["pytest"]
lint = ["docutils-stubs", "mypy", "flake8"]

[[package]]
name = "sphinxcontrib-htmlhelp"
version = "2.0.0"
description = "sphinxcontrib-htmlhelp is a sphinx extension which renders HTML help files"
category = "dev"
optional = false
python-versions = ">=3.6"

[package.extras]
test = ["html5lib", "pytest"]
lint = ["docutils-stubs", "mypy", "flake8"]

[[package]]
name = "sphinxcontrib-jsmath"
version = "1.0.1"
description = "A sphinx extension which renders display math in HTML via JavaScript"
category = "dev"
optional = false
python-versions = ">=3.5"

[package.extras]
test = ["mypy", "flake8", "pytest"]

[[package]]
name = "sphinxcontrib-qthelp"
version = "1.0.3"
description = "sphinxcontrib-qthelp is a sphinx extension which outputs QtHelp document."
category = "dev"
optional = false
python-versions = ">=3.5"

[package.extras]
test = ["pytest"]
lint = ["docutils-stubs", "mypy", "flake8"]

[[package]]
name = "sphinxcontrib-serializinghtml"
version = "1.1.5"
description = "sphinxcontrib-serializinghtml is a sphinx extension which outputs \"serialized\" HTML files (json and pickle)."
category = "dev"
optional = false
python-versions = ">=3.5"

[package.extras]
test = ["pytest"]
lint = ["docutils-stubs", "mypy", "flake8"]

[[package]]
name = "sqlparse"
version = "0.4.2"
description = "A non-validating SQL parser."
category = "main"
optional = false
python-versions = ">=3.5"

[[package]]
name = "tenacity"
version = "8.0.1"
description = "Retry code until it succeeds"
category = "main"
optional = false
python-versions = ">=3.6"

[package.extras]
doc = ["tornado (>=4.5)", "sphinx", "reno"]

[[package]]
name = "termcolor"
version = "1.1.0"
description = "ANSII Color formatting for output in terminal."
category = "dev"
optional = false
python-versions = "*"

[[package]]
name = "toml"
version = "0.10.2"
description = "Python Library for Tom's Obvious, Minimal Language"
category = "dev"
optional = false
python-versions = ">=2.6, !=3.0.*, !=3.1.*, !=3.2.*"

[[package]]
name = "tomli"
version = "2.0.1"
description = "A lil' TOML parser"
category = "dev"
optional = false
python-versions = ">=3.7"

[[package]]
name = "tomlkit"
version = "0.11.4"
description = "Style preserving TOML library"
category = "dev"
optional = false
python-versions = ">=3.6,<4.0"

[[package]]
name = "tox"
version = "3.24.5"
description = "tox is a generic virtualenv management and test command line tool"
category = "dev"
optional = false
python-versions = "!=3.0.*,!=3.1.*,!=3.2.*,!=3.3.*,!=3.4.*,>=2.7"

[package.dependencies]
colorama = {version = ">=0.4.1", markers = "platform_system == \"Windows\""}
filelock = ">=3.0.0"
packaging = ">=14"
pluggy = ">=0.12.0"
py = ">=1.4.17"
six = ">=1.14.0"
toml = ">=0.9.4"
virtualenv = ">=16.0.0,<20.0.0 || >20.0.0,<20.0.1 || >20.0.1,<20.0.2 || >20.0.2,<20.0.3 || >20.0.3,<20.0.4 || >20.0.4,<20.0.5 || >20.0.5,<20.0.6 || >20.0.6,<20.0.7 || >20.0.7"

[package.extras]
docs = ["pygments-github-lexers (>=0.0.5)", "sphinx (>=2.0.0)", "sphinxcontrib-autoprogram (>=0.1.5)", "towncrier (>=18.5.0)"]
testing = ["flaky (>=3.4.0)", "freezegun (>=0.3.11)", "pytest (>=4.0.0)", "pytest-cov (>=2.5.1)", "pytest-mock (>=1.10.0)", "pytest-randomly (>=1.0.0)", "psutil (>=5.6.1)", "pathlib2 (>=2.3.3)"]

[[package]]
name = "tox-gh-actions"
version = "2.9.1"
description = "Seamless integration of tox into GitHub Actions"
category = "dev"
optional = false
python-versions = "!=3.0.*,!=3.1.*,!=3.2.*,!=3.3.*,!=3.4.*,>=2.7"

[package.dependencies]
importlib-resources = "*"
tox = ">=3.12,<4"

[package.extras]
testing = ["coverage (<6)", "flake8 (>=3,<4)", "pytest-cov (>=2,<3)", "pytest-mock (>=2,<3)", "black", "pytest (>=4,<7)", "pytest (>=6.2.5,<7)", "pytest-randomly (>=3)"]

[[package]]
name = "tox-poetry"
version = "0.4.1"
description = "Tox poetry plugin"
category = "dev"
optional = false
python-versions = "*"

[package.dependencies]
pluggy = "*"
toml = "*"
tox = {version = ">=3.7.0", markers = "python_version >= \"3\""}

[package.extras]
test = ["pylint", "pycodestyle", "pytest", "coverage"]

[[package]]
name = "twisted"
version = "22.4.0"
description = "An asynchronous networking framework written in Python"
category = "dev"
optional = false
python-versions = ">=3.6.7"

[package.dependencies]
attrs = ">=19.2.0"
Automat = ">=0.8.0"
constantly = ">=15.1"
hyperlink = ">=17.1.1"
idna = {version = ">=2.4", optional = true, markers = "extra == \"tls\""}
incremental = ">=21.3.0"
pyopenssl = {version = ">=16.0.0", optional = true, markers = "extra == \"tls\""}
service-identity = {version = ">=18.1.0", optional = true, markers = "extra == \"tls\""}
twisted-iocpsupport = {version = ">=1.0.2,<2", markers = "platform_system == \"Windows\""}
typing-extensions = ">=3.6.5"
"zope.interface" = ">=4.4.2"

[package.extras]
<<<<<<< HEAD
all_non_platform = ["cython-test-exception-raiser (>=1.0.2,<2)", "PyHamcrest (>=1.9.0)", "pyopenssl (>=16.0.0)", "service-identity (>=18.1.0)", "idna (>=2.4)", "pyasn1", "cryptography (>=2.6)", "appdirs (>=1.4.0)", "bcrypt (>=3.0.0)", "pyserial (>=3.0)", "h2 (>=3.0,<5.0)", "priority (>=1.1.0,<2.0)", "pywin32 (!=226)", "contextvars (>=2.4,<3)"]
conch = ["pyasn1", "cryptography (>=2.6)", "appdirs (>=1.4.0)", "bcrypt (>=3.0.0)"]
conch_nacl = ["pyasn1", "cryptography (>=2.6)", "appdirs (>=1.4.0)", "bcrypt (>=3.0.0)", "pynacl"]
contextvars = ["contextvars (>=2.4,<3)"]
dev = ["towncrier (>=19.2,<20.0)", "sphinx-rtd-theme (>=0.5,<1.0)", "readthedocs-sphinx-ext (>=2.1,<3.0)", "sphinx (>=4.1.2,<6)", "pyflakes (>=2.2,<3.0)", "twistedchecker (>=0.7,<1.0)", "coverage (>=6b1,<7)", "python-subunit (>=1.4,<2.0)", "pydoctor (>=21.9.0,<21.10.0)"]
dev_release = ["towncrier (>=19.2,<20.0)", "sphinx-rtd-theme (>=0.5,<1.0)", "readthedocs-sphinx-ext (>=2.1,<3.0)", "sphinx (>=4.1.2,<6)", "pydoctor (>=21.9.0,<21.10.0)"]
http2 = ["h2 (>=3.0,<5.0)", "priority (>=1.1.0,<2.0)"]
macos_platform = ["pyobjc-core", "pyobjc-framework-cfnetwork", "pyobjc-framework-cocoa", "cython-test-exception-raiser (>=1.0.2,<2)", "PyHamcrest (>=1.9.0)", "pyopenssl (>=16.0.0)", "service-identity (>=18.1.0)", "idna (>=2.4)", "pyasn1", "cryptography (>=2.6)", "appdirs (>=1.4.0)", "bcrypt (>=3.0.0)", "pyserial (>=3.0)", "h2 (>=3.0,<5.0)", "priority (>=1.1.0,<2.0)", "pywin32 (!=226)", "contextvars (>=2.4,<3)"]
mypy = ["mypy (==0.930)", "mypy-zope (==0.3.4)", "types-setuptools", "types-pyopenssl", "towncrier (>=19.2,<20.0)", "sphinx-rtd-theme (>=0.5,<1.0)", "readthedocs-sphinx-ext (>=2.1,<3.0)", "sphinx (>=4.1.2,<6)", "pyflakes (>=2.2,<3.0)", "twistedchecker (>=0.7,<1.0)", "coverage (>=6b1,<7)", "cython-test-exception-raiser (>=1.0.2,<2)", "PyHamcrest (>=1.9.0)", "pyopenssl (>=16.0.0)", "service-identity (>=18.1.0)", "idna (>=2.4)", "pyasn1", "cryptography (>=2.6)", "appdirs (>=1.4.0)", "bcrypt (>=3.0.0)", "pyserial (>=3.0)", "h2 (>=3.0,<5.0)", "priority (>=1.1.0,<2.0)", "pynacl", "pywin32 (!=226)", "python-subunit (>=1.4,<2.0)", "contextvars (>=2.4,<3)", "pydoctor (>=21.9.0,<21.10.0)"]
osx_platform = ["pyobjc-core", "pyobjc-framework-cfnetwork", "pyobjc-framework-cocoa", "cython-test-exception-raiser (>=1.0.2,<2)", "PyHamcrest (>=1.9.0)", "pyopenssl (>=16.0.0)", "service-identity (>=18.1.0)", "idna (>=2.4)", "pyasn1", "cryptography (>=2.6)", "appdirs (>=1.4.0)", "bcrypt (>=3.0.0)", "pyserial (>=3.0)", "h2 (>=3.0,<5.0)", "priority (>=1.1.0,<2.0)", "pywin32 (!=226)", "contextvars (>=2.4,<3)"]
serial = ["pyserial (>=3.0)", "pywin32 (!=226)"]
test = ["cython-test-exception-raiser (>=1.0.2,<2)", "PyHamcrest (>=1.9.0)"]
tls = ["pyopenssl (>=16.0.0)", "service-identity (>=18.1.0)", "idna (>=2.4)"]
windows_platform = ["pywin32 (!=226)", "cython-test-exception-raiser (>=1.0.2,<2)", "PyHamcrest (>=1.9.0)", "pyopenssl (>=16.0.0)", "service-identity (>=18.1.0)", "idna (>=2.4)", "pyasn1", "cryptography (>=2.6)", "appdirs (>=1.4.0)", "bcrypt (>=3.0.0)", "pyserial (>=3.0)", "h2 (>=3.0,<5.0)", "priority (>=1.1.0,<2.0)", "pywin32 (!=226)", "contextvars (>=2.4,<3)"]
=======
windows_platform = ["contextvars (>=2.4,<3)", "pywin32 (!=226)", "priority (>=1.1.0,<2.0)", "h2 (>=3.0,<5.0)", "pyserial (>=3.0)", "bcrypt (>=3.0.0)", "appdirs (>=1.4.0)", "cryptography (>=2.6)", "pyasn1", "idna (>=2.4)", "service-identity (>=18.1.0)", "pyopenssl (>=16.0.0)", "PyHamcrest (>=1.9.0)", "cython-test-exception-raiser (>=1.0.2,<2)", "pywin32 (!=226)"]
tls = ["idna (>=2.4)", "service-identity (>=18.1.0)", "pyopenssl (>=16.0.0)"]
test = ["PyHamcrest (>=1.9.0)", "cython-test-exception-raiser (>=1.0.2,<2)"]
serial = ["pywin32 (!=226)", "pyserial (>=3.0)"]
osx_platform = ["contextvars (>=2.4,<3)", "pywin32 (!=226)", "priority (>=1.1.0,<2.0)", "h2 (>=3.0,<5.0)", "pyserial (>=3.0)", "bcrypt (>=3.0.0)", "appdirs (>=1.4.0)", "cryptography (>=2.6)", "pyasn1", "idna (>=2.4)", "service-identity (>=18.1.0)", "pyopenssl (>=16.0.0)", "PyHamcrest (>=1.9.0)", "cython-test-exception-raiser (>=1.0.2,<2)", "pyobjc-framework-cocoa", "pyobjc-framework-cfnetwork", "pyobjc-core"]
mypy = ["pydoctor (>=21.9.0,<21.10.0)", "contextvars (>=2.4,<3)", "python-subunit (>=1.4,<2.0)", "pywin32 (!=226)", "pynacl", "priority (>=1.1.0,<2.0)", "h2 (>=3.0,<5.0)", "pyserial (>=3.0)", "bcrypt (>=3.0.0)", "appdirs (>=1.4.0)", "cryptography (>=2.6)", "pyasn1", "idna (>=2.4)", "service-identity (>=18.1.0)", "pyopenssl (>=16.0.0)", "PyHamcrest (>=1.9.0)", "cython-test-exception-raiser (>=1.0.2,<2)", "coverage (>=6b1,<7)", "twistedchecker (>=0.7,<1.0)", "pyflakes (>=2.2,<3.0)", "sphinx (>=4.1.2,<6)", "readthedocs-sphinx-ext (>=2.1,<3.0)", "sphinx-rtd-theme (>=0.5,<1.0)", "towncrier (>=19.2,<20.0)", "types-pyopenssl", "types-setuptools", "mypy-zope (==0.3.4)", "mypy (==0.930)"]
macos_platform = ["contextvars (>=2.4,<3)", "pywin32 (!=226)", "priority (>=1.1.0,<2.0)", "h2 (>=3.0,<5.0)", "pyserial (>=3.0)", "bcrypt (>=3.0.0)", "appdirs (>=1.4.0)", "cryptography (>=2.6)", "pyasn1", "idna (>=2.4)", "service-identity (>=18.1.0)", "pyopenssl (>=16.0.0)", "PyHamcrest (>=1.9.0)", "cython-test-exception-raiser (>=1.0.2,<2)", "pyobjc-framework-cocoa", "pyobjc-framework-cfnetwork", "pyobjc-core"]
http2 = ["priority (>=1.1.0,<2.0)", "h2 (>=3.0,<5.0)"]
dev_release = ["pydoctor (>=21.9.0,<21.10.0)", "sphinx (>=4.1.2,<6)", "readthedocs-sphinx-ext (>=2.1,<3.0)", "sphinx-rtd-theme (>=0.5,<1.0)", "towncrier (>=19.2,<20.0)"]
dev = ["pydoctor (>=21.9.0,<21.10.0)", "python-subunit (>=1.4,<2.0)", "coverage (>=6b1,<7)", "twistedchecker (>=0.7,<1.0)", "pyflakes (>=2.2,<3.0)", "sphinx (>=4.1.2,<6)", "readthedocs-sphinx-ext (>=2.1,<3.0)", "sphinx-rtd-theme (>=0.5,<1.0)", "towncrier (>=19.2,<20.0)"]
contextvars = ["contextvars (>=2.4,<3)"]
conch_nacl = ["pynacl", "bcrypt (>=3.0.0)", "appdirs (>=1.4.0)", "cryptography (>=2.6)", "pyasn1"]
conch = ["bcrypt (>=3.0.0)", "appdirs (>=1.4.0)", "cryptography (>=2.6)", "pyasn1"]
all_non_platform = ["contextvars (>=2.4,<3)", "pywin32 (!=226)", "priority (>=1.1.0,<2.0)", "h2 (>=3.0,<5.0)", "pyserial (>=3.0)", "bcrypt (>=3.0.0)", "appdirs (>=1.4.0)", "cryptography (>=2.6)", "pyasn1", "idna (>=2.4)", "service-identity (>=18.1.0)", "pyopenssl (>=16.0.0)", "PyHamcrest (>=1.9.0)", "cython-test-exception-raiser (>=1.0.2,<2)"]
>>>>>>> 5af066de

[[package]]
name = "twisted-iocpsupport"
version = "1.0.2"
description = "An extension for use in the twisted I/O Completion Ports reactor."
category = "dev"
optional = false
python-versions = "*"

[[package]]
name = "txaio"
version = "21.2.1"
description = "Compatibility API between asyncio/Twisted/Trollius"
category = "dev"
optional = false
python-versions = ">=3.6"

[package.extras]
twisted = ["twisted (>=20.3.0)", "zope.interface (>=5.2.0)"]
dev = ["tox-gh-actions (>=2.2.0)", "twine (>=1.6.5)", "mock (==1.3.0)", "tox (>=2.1.1)", "sphinx-rtd-theme (>=0.1.9)", "sphinxcontrib-spelling (>=2.1.2)", "pyenchant (>=1.6.6)", "sphinx (>=1.2.3)", "pep8 (>=1.6.2)", "pytest-cov (>=1.8.1)", "pytest (>=2.6.4)", "wheel"]
all = ["twisted (>=20.3.0)", "zope.interface (>=5.2.0)"]

[[package]]
name = "typing-extensions"
version = "4.0.1"
description = "Backported and Experimental Type Hints for Python 3.6+"
category = "dev"
optional = false
python-versions = ">=3.6"

[[package]]
name = "uritemplate"
version = "4.1.1"
description = "Implementation of RFC 6570 URI Templates"
category = "main"
optional = false
python-versions = ">=3.6"

[[package]]
name = "urllib3"
version = "1.26.8"
description = "HTTP library with thread-safe connection pooling, file post, and more."
category = "main"
optional = false
python-versions = ">=2.7, !=3.0.*, !=3.1.*, !=3.2.*, !=3.3.*, !=3.4.*, <4"

[package.extras]
socks = ["PySocks (>=1.5.6,!=1.5.7,<2.0)"]
secure = ["ipaddress", "certifi", "idna (>=2.0.0)", "cryptography (>=1.3.4)", "pyOpenSSL (>=0.14)"]
brotli = ["brotlipy (>=0.6.0)"]

[[package]]
name = "virtualenv"
version = "20.13.0"
description = "Virtual Python Environment builder"
category = "dev"
optional = false
python-versions = "!=3.0.*,!=3.1.*,!=3.2.*,!=3.3.*,!=3.4.*,>=2.7"

[package.dependencies]
distlib = ">=0.3.1,<1"
filelock = ">=3.2,<4"
platformdirs = ">=2,<3"
six = ">=1.9.0,<2"

[package.extras]
testing = ["packaging (>=20.0)", "pytest-timeout (>=1)", "pytest-randomly (>=1)", "pytest-mock (>=2)", "pytest-freezegun (>=0.4.1)", "pytest-env (>=0.6.2)", "pytest (>=4)", "flaky (>=3)", "coverage-enable-subprocess (>=1)", "coverage (>=4)"]
docs = ["towncrier (>=21.3)", "sphinx-rtd-theme (>=0.4.3)", "sphinx-argparse (>=0.2.5)", "sphinx (>=3)", "proselint (>=0.10.2)"]

[[package]]
name = "wrapt"
version = "1.14.1"
description = "Module for decorators, wrappers and monkey patching."
category = "dev"
optional = false
python-versions = "!=3.0.*,!=3.1.*,!=3.2.*,!=3.3.*,!=3.4.*,>=2.7"

[[package]]
name = "zipp"
version = "3.7.0"
description = "Backport of pathlib-compatible object wrapper for zip files"
category = "dev"
optional = false
python-versions = ">=3.7"

[package.extras]
testing = ["pytest-mypy", "pytest-black (>=0.3.7)", "func-timeout", "jaraco.itertools", "pytest-enabler (>=1.0.1)", "pytest-cov", "pytest-flake8", "pytest-checkdocs (>=2.4)", "pytest (>=6)"]
docs = ["rst.linker (>=1.9)", "jaraco.packaging (>=8.2)", "sphinx"]

[[package]]
name = "zope.interface"
version = "5.4.0"
description = "Interfaces for Python"
category = "dev"
optional = false
python-versions = ">=2.7, !=3.0.*, !=3.1.*, !=3.2.*, !=3.3.*, !=3.4.*"

[package.extras]
docs = ["sphinx", "repoze.sphinx.autointerface"]
test = ["coverage (>=5.0.3)", "zope.event", "zope.testing"]
testing = ["coverage (>=5.0.3)", "zope.event", "zope.testing"]

[metadata]
lock-version = "1.1"
python-versions = ">=3.8,<3.11"
<<<<<<< HEAD
content-hash = "225872adada8e93dd51033c338992fcc74eacef0b573e96f5ca376c4ddf93219"
=======
content-hash = "2bd11abea5eb4ed5940b5c7c5471d5c03d94588fd198bc18477de5cdb4337176"
>>>>>>> 5af066de

[metadata.files]
alabaster = []
asgiref = []
<<<<<<< HEAD
astroid = []
=======
>>>>>>> 5af066de
atomicwrites = []
attrs = []
autobahn = []
automat = []
babel = []
cachetools = []
certifi = []
cffi = []
cfgv = []
channels = []
charset-normalizer = []
colorama = []
constantly = []
coverage = []
cryptography = []
daphne = []
<<<<<<< HEAD
dill = []
distlib = []
django = []
django-app-settings = []
django-extensions = []
django-test-migrations = []
=======
distlib = []
django = []
django-app-settings = []
>>>>>>> 5af066de
docutils = []
filelock = []
gcp-pilot = []
google-api-core = []
google-api-python-client = []
google-auth = []
google-auth-httplib2 = []
google-cloud-core = []
google-cloud-storage = []
google-crc32c = []
google-resumable-media = []
googleapis-common-protos = []
httplib2 = []
hyperlink = []
identify = []
idna = []
imagesize = []
<<<<<<< HEAD
importlib-metadata = []
importlib-resources = []
incremental = []
iniconfig = []
isort = []
jinja2 = []
lazy-object-proxy = []
markupsafe = []
mccabe = []
=======
importlib-resources = []
incremental = []
iniconfig = []
jinja2 = []
markupsafe = []
>>>>>>> 5af066de
nodeenv = []
packaging = []
platformdirs = []
pluggy = []
pre-commit = []
protobuf = []
<<<<<<< HEAD
psycopg2 = []
=======
>>>>>>> 5af066de
py = []
pyasn1 = []
pyasn1-modules = []
pycparser = []
pygments = []
<<<<<<< HEAD
pylint = []
pylint-django = []
pylint-plugin-utils = []
=======
>>>>>>> 5af066de
pyopenssl = []
pyparsing = []
pytest = []
pytest-asyncio = []
pytest-django = []
pytest-sugar = []
<<<<<<< HEAD
=======
python-dateutil = []
>>>>>>> 5af066de
pytz = []
pyyaml = []
requests = []
rsa = []
service-identity = []
six = []
snowballstemmer = []
sphinx = []
<<<<<<< HEAD
=======
sphinx-charts = []
>>>>>>> 5af066de
sphinx-rtd-theme = []
sphinx-tabs = []
sphinxcontrib-applehelp = []
sphinxcontrib-devhelp = []
sphinxcontrib-htmlhelp = []
sphinxcontrib-jsmath = []
sphinxcontrib-qthelp = []
sphinxcontrib-serializinghtml = []
sqlparse = []
tenacity = []
termcolor = []
toml = []
<<<<<<< HEAD
tomli = []
tomlkit = []
=======
>>>>>>> 5af066de
tox = []
tox-gh-actions = []
tox-poetry = []
twisted = []
twisted-iocpsupport = []
txaio = []
typing-extensions = []
uritemplate = []
urllib3 = []
virtualenv = []
<<<<<<< HEAD
wrapt = []
=======
>>>>>>> 5af066de
zipp = []
"zope.interface" = []<|MERGE_RESOLUTION|>--- conflicted
+++ resolved
@@ -844,11 +844,7 @@
 tomli = ">=1.0.0"
 
 [package.extras]
-<<<<<<< HEAD
 testing = ["argcomplete", "hypothesis (>=3.56)", "mock", "nose", "pygments (>=2.7.2)", "requests", "xmlschema"]
-=======
-testing = ["xmlschema", "requests", "nose", "mock", "hypothesis (>=3.56)", "argcomplete"]
->>>>>>> 5af066de
 
 [[package]]
 name = "pytest-asyncio"
@@ -1016,11 +1012,8 @@
 test = ["typed-ast", "cython", "html5lib", "pytest-cov", "pytest"]
 lint = ["docutils-stubs", "mypy (>=0.800)", "isort", "flake8 (>=3.5.0)"]
 docs = ["sphinxcontrib-websupport"]
-<<<<<<< HEAD
 lint = ["flake8 (>=3.5.0)", "isort", "mypy (>=0.931)", "docutils-stubs", "types-typed-ast", "types-requests"]
 test = ["pytest", "pytest-cov", "html5lib", "cython", "typed-ast"]
-=======
->>>>>>> 5af066de
 
 [[package]]
 name = "sphinx-rtd-theme"
@@ -1251,7 +1244,6 @@
 "zope.interface" = ">=4.4.2"
 
 [package.extras]
-<<<<<<< HEAD
 all_non_platform = ["cython-test-exception-raiser (>=1.0.2,<2)", "PyHamcrest (>=1.9.0)", "pyopenssl (>=16.0.0)", "service-identity (>=18.1.0)", "idna (>=2.4)", "pyasn1", "cryptography (>=2.6)", "appdirs (>=1.4.0)", "bcrypt (>=3.0.0)", "pyserial (>=3.0)", "h2 (>=3.0,<5.0)", "priority (>=1.1.0,<2.0)", "pywin32 (!=226)", "contextvars (>=2.4,<3)"]
 conch = ["pyasn1", "cryptography (>=2.6)", "appdirs (>=1.4.0)", "bcrypt (>=3.0.0)"]
 conch_nacl = ["pyasn1", "cryptography (>=2.6)", "appdirs (>=1.4.0)", "bcrypt (>=3.0.0)", "pynacl"]
@@ -1266,22 +1258,7 @@
 test = ["cython-test-exception-raiser (>=1.0.2,<2)", "PyHamcrest (>=1.9.0)"]
 tls = ["pyopenssl (>=16.0.0)", "service-identity (>=18.1.0)", "idna (>=2.4)"]
 windows_platform = ["pywin32 (!=226)", "cython-test-exception-raiser (>=1.0.2,<2)", "PyHamcrest (>=1.9.0)", "pyopenssl (>=16.0.0)", "service-identity (>=18.1.0)", "idna (>=2.4)", "pyasn1", "cryptography (>=2.6)", "appdirs (>=1.4.0)", "bcrypt (>=3.0.0)", "pyserial (>=3.0)", "h2 (>=3.0,<5.0)", "priority (>=1.1.0,<2.0)", "pywin32 (!=226)", "contextvars (>=2.4,<3)"]
-=======
-windows_platform = ["contextvars (>=2.4,<3)", "pywin32 (!=226)", "priority (>=1.1.0,<2.0)", "h2 (>=3.0,<5.0)", "pyserial (>=3.0)", "bcrypt (>=3.0.0)", "appdirs (>=1.4.0)", "cryptography (>=2.6)", "pyasn1", "idna (>=2.4)", "service-identity (>=18.1.0)", "pyopenssl (>=16.0.0)", "PyHamcrest (>=1.9.0)", "cython-test-exception-raiser (>=1.0.2,<2)", "pywin32 (!=226)"]
-tls = ["idna (>=2.4)", "service-identity (>=18.1.0)", "pyopenssl (>=16.0.0)"]
-test = ["PyHamcrest (>=1.9.0)", "cython-test-exception-raiser (>=1.0.2,<2)"]
-serial = ["pywin32 (!=226)", "pyserial (>=3.0)"]
-osx_platform = ["contextvars (>=2.4,<3)", "pywin32 (!=226)", "priority (>=1.1.0,<2.0)", "h2 (>=3.0,<5.0)", "pyserial (>=3.0)", "bcrypt (>=3.0.0)", "appdirs (>=1.4.0)", "cryptography (>=2.6)", "pyasn1", "idna (>=2.4)", "service-identity (>=18.1.0)", "pyopenssl (>=16.0.0)", "PyHamcrest (>=1.9.0)", "cython-test-exception-raiser (>=1.0.2,<2)", "pyobjc-framework-cocoa", "pyobjc-framework-cfnetwork", "pyobjc-core"]
-mypy = ["pydoctor (>=21.9.0,<21.10.0)", "contextvars (>=2.4,<3)", "python-subunit (>=1.4,<2.0)", "pywin32 (!=226)", "pynacl", "priority (>=1.1.0,<2.0)", "h2 (>=3.0,<5.0)", "pyserial (>=3.0)", "bcrypt (>=3.0.0)", "appdirs (>=1.4.0)", "cryptography (>=2.6)", "pyasn1", "idna (>=2.4)", "service-identity (>=18.1.0)", "pyopenssl (>=16.0.0)", "PyHamcrest (>=1.9.0)", "cython-test-exception-raiser (>=1.0.2,<2)", "coverage (>=6b1,<7)", "twistedchecker (>=0.7,<1.0)", "pyflakes (>=2.2,<3.0)", "sphinx (>=4.1.2,<6)", "readthedocs-sphinx-ext (>=2.1,<3.0)", "sphinx-rtd-theme (>=0.5,<1.0)", "towncrier (>=19.2,<20.0)", "types-pyopenssl", "types-setuptools", "mypy-zope (==0.3.4)", "mypy (==0.930)"]
-macos_platform = ["contextvars (>=2.4,<3)", "pywin32 (!=226)", "priority (>=1.1.0,<2.0)", "h2 (>=3.0,<5.0)", "pyserial (>=3.0)", "bcrypt (>=3.0.0)", "appdirs (>=1.4.0)", "cryptography (>=2.6)", "pyasn1", "idna (>=2.4)", "service-identity (>=18.1.0)", "pyopenssl (>=16.0.0)", "PyHamcrest (>=1.9.0)", "cython-test-exception-raiser (>=1.0.2,<2)", "pyobjc-framework-cocoa", "pyobjc-framework-cfnetwork", "pyobjc-core"]
-http2 = ["priority (>=1.1.0,<2.0)", "h2 (>=3.0,<5.0)"]
-dev_release = ["pydoctor (>=21.9.0,<21.10.0)", "sphinx (>=4.1.2,<6)", "readthedocs-sphinx-ext (>=2.1,<3.0)", "sphinx-rtd-theme (>=0.5,<1.0)", "towncrier (>=19.2,<20.0)"]
-dev = ["pydoctor (>=21.9.0,<21.10.0)", "python-subunit (>=1.4,<2.0)", "coverage (>=6b1,<7)", "twistedchecker (>=0.7,<1.0)", "pyflakes (>=2.2,<3.0)", "sphinx (>=4.1.2,<6)", "readthedocs-sphinx-ext (>=2.1,<3.0)", "sphinx-rtd-theme (>=0.5,<1.0)", "towncrier (>=19.2,<20.0)"]
-contextvars = ["contextvars (>=2.4,<3)"]
-conch_nacl = ["pynacl", "bcrypt (>=3.0.0)", "appdirs (>=1.4.0)", "cryptography (>=2.6)", "pyasn1"]
-conch = ["bcrypt (>=3.0.0)", "appdirs (>=1.4.0)", "cryptography (>=2.6)", "pyasn1"]
-all_non_platform = ["contextvars (>=2.4,<3)", "pywin32 (!=226)", "priority (>=1.1.0,<2.0)", "h2 (>=3.0,<5.0)", "pyserial (>=3.0)", "bcrypt (>=3.0.0)", "appdirs (>=1.4.0)", "cryptography (>=2.6)", "pyasn1", "idna (>=2.4)", "service-identity (>=18.1.0)", "pyopenssl (>=16.0.0)", "PyHamcrest (>=1.9.0)", "cython-test-exception-raiser (>=1.0.2,<2)"]
->>>>>>> 5af066de
+
 
 [[package]]
 name = "twisted-iocpsupport"
@@ -1387,19 +1364,12 @@
 [metadata]
 lock-version = "1.1"
 python-versions = ">=3.8,<3.11"
-<<<<<<< HEAD
 content-hash = "225872adada8e93dd51033c338992fcc74eacef0b573e96f5ca376c4ddf93219"
-=======
-content-hash = "2bd11abea5eb4ed5940b5c7c5471d5c03d94588fd198bc18477de5cdb4337176"
->>>>>>> 5af066de
 
 [metadata.files]
 alabaster = []
 asgiref = []
-<<<<<<< HEAD
 astroid = []
-=======
->>>>>>> 5af066de
 atomicwrites = []
 attrs = []
 autobahn = []
@@ -1416,18 +1386,12 @@
 coverage = []
 cryptography = []
 daphne = []
-<<<<<<< HEAD
 dill = []
 distlib = []
 django = []
 django-app-settings = []
 django-extensions = []
 django-test-migrations = []
-=======
-distlib = []
-django = []
-django-app-settings = []
->>>>>>> 5af066de
 docutils = []
 filelock = []
 gcp-pilot = []
@@ -1445,7 +1409,6 @@
 identify = []
 idna = []
 imagesize = []
-<<<<<<< HEAD
 importlib-metadata = []
 importlib-resources = []
 incremental = []
@@ -1455,44 +1418,28 @@
 lazy-object-proxy = []
 markupsafe = []
 mccabe = []
-=======
-importlib-resources = []
-incremental = []
-iniconfig = []
-jinja2 = []
-markupsafe = []
->>>>>>> 5af066de
 nodeenv = []
 packaging = []
 platformdirs = []
 pluggy = []
 pre-commit = []
 protobuf = []
-<<<<<<< HEAD
 psycopg2 = []
-=======
->>>>>>> 5af066de
 py = []
 pyasn1 = []
 pyasn1-modules = []
 pycparser = []
 pygments = []
-<<<<<<< HEAD
 pylint = []
 pylint-django = []
 pylint-plugin-utils = []
-=======
->>>>>>> 5af066de
 pyopenssl = []
 pyparsing = []
 pytest = []
 pytest-asyncio = []
 pytest-django = []
 pytest-sugar = []
-<<<<<<< HEAD
-=======
 python-dateutil = []
->>>>>>> 5af066de
 pytz = []
 pyyaml = []
 requests = []
@@ -1501,10 +1448,7 @@
 six = []
 snowballstemmer = []
 sphinx = []
-<<<<<<< HEAD
-=======
 sphinx-charts = []
->>>>>>> 5af066de
 sphinx-rtd-theme = []
 sphinx-tabs = []
 sphinxcontrib-applehelp = []
@@ -1517,11 +1461,8 @@
 tenacity = []
 termcolor = []
 toml = []
-<<<<<<< HEAD
 tomli = []
 tomlkit = []
-=======
->>>>>>> 5af066de
 tox = []
 tox-gh-actions = []
 tox-poetry = []
@@ -1532,9 +1473,6 @@
 uritemplate = []
 urllib3 = []
 virtualenv = []
-<<<<<<< HEAD
 wrapt = []
-=======
->>>>>>> 5af066de
 zipp = []
 "zope.interface" = []